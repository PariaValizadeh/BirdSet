from dataclasses import asdict, dataclass, field
import logging
import torch
import random
import os
from typing import List, Literal
from collections import Counter
from torch.utils.data import Subset

import lightning as L
import numpy as np
import pandas as pd

from datasets import load_dataset, load_from_disk, Audio, DatasetDict, Dataset, IterableDataset, IterableDatasetDict
from torch.utils.data import DataLoader
from src.datamodule.components.event_mapping import XCEventMapping
from src.datamodule.components.transforms import GADMETransformsWrapper

@dataclass
class DatasetConfig:
    data_dir: str = "/workspace/data_gadme"
    dataset_name: str = "esc50"
    hf_path: str = "ashraq/esc50"
    hf_name: str = ""
    seed: int = 42
    n_classes: int = 50
    n_workers: int = 1
    val_split: float = 0.2
    task: Literal["multiclass", "multilabel"] = "multiclass"
    subset: int | None = None
    sampling_rate: int = 32_000
    class_weights_loss = None
    class_weights_sampler = None
    class_limit: int = None


@dataclass
class LoaderConfig:
    batch_size: int = 32
    shuffle: bool = True
    num_workers: int = 1
    pin_memory: bool = True
    drop_last: bool = False
    persistent_workers: bool = True
    prefetch_factor: int = 2 

@dataclass
class LoadersConfig:
    train: LoaderConfig = LoaderConfig()
    valid: LoaderConfig = LoaderConfig(shuffle=False)
    test: LoaderConfig = LoaderConfig(shuffle=False)

class BaseDataModuleHF(L.LightningDataModule):
    """
    A base data module for handling datasets using Hugging Face's datasets library.

    Attributes:
        dataset (DatasetConfig): Configuration for the dataset. Defaults to an instance of `DatasetConfig`.
        loaders (LoadersConfig): Configuration for the data loaders. Defaults to an instance of `LoadersConfig`.
        transforms (GADMETransformsWrapper): Configuration for the data transformations. Defaults to an instance of `GADMETransformsWrapper`.
        extractors (DefaultFeatureExtractor): Configuration for the feature extraction. Defaults to an instance of `DefaultFeatureExtractor`.

    Methods:
        __init__(dataset, loaders, transforms, extractors): Initializes the `BaseDataModuleHF` instance.
        prepare_data(): Prepares the data for use.
        setup(stage): Sets up the data for use.
        train_dataloader(): Returns the data loader for the training data.
        val_dataloader(): Returns the data loader for the validation data.
        test_dataloader(): Returns the data loader for the test data.
    """

    def __init__(
        self, 
        mapper: XCEventMapping | None = None,
        dataset: DatasetConfig = DatasetConfig(),
        loaders: LoadersConfig = LoadersConfig(),
        transforms: GADMETransformsWrapper = GADMETransformsWrapper(),
        ):
        super().__init__()
        self.dataset_config = dataset
        self.loaders_config = loaders
        self.transforms = transforms
        self.event_mapper = mapper

        self.data_path = None
        self.train_dataset = None
        self.val_dataset = None
        self.test_dataset = None

        self._prepare_done = False
        self.len_trainset = None
        self.num_train_labels = None
        self.train_label_list = None

    @property
    def num_classes(self):
        return self.dataset_config.n_classes

    def prepare_data(self):
        """
        Prepares the data for use.

        This method checks if the data preparation has already been done. If not, it loads the dataset, applies transformations,
        creates train, validation, and test splits, and saves the processed data to disk. If the data has already been prepared,
        this method does nothing.

        The method supports both multilabel and multiclass tasks. For multilabel tasks, it selects a subset of the data,
        applies preprocessing, and selects the necessary columns. For multiclass tasks, it applies preprocessing and selects
        the necessary columns.

        If the feature extractor is configured to return an attention mask, this method adds 'attention_mask' to the list of
        columns to select from the dataset.

        The method saves the processed dataset to disk in the directory specified by the 'data_dir' attribute of the 'dataset'
        configuration, under a subdirectory named after the dataset and the fingerprint of the training data.

        After the data is prepared, this method sets the '_prepare_done' attribute to True and the 'len_trainset' attribute
        to the length of the training dataset.

        Outputs data with the following columns:
            - audio: The preprocessed audio data, containing:
                - 'array': The audio data as a numpy array.
                - 'sampling_rate': The sampling rate of the audio data.
            - labels: The label for the audio data

        """

        logging.info("Check if preparing has already been done.")
        if self._prepare_done:
            logging.info("Skip preparing.")
            return

        logging.info("Prepare Data")

        dataset = self._load_data()
<<<<<<< HEAD
        dataset = self._preprocess_data(dataset, self.dataset_config.task)
=======
>>>>>>> c3972bfe
        dataset = self._create_splits(dataset)
        dataset = self._preprocess_data(dataset)

        # set the length of the training set to be accessed by the model
        self.len_trainset = len(dataset["train"])        
        self._save_dataset_to_disk(dataset)

        # set to done so that lightning does not call it again
        self._prepare_done = True
       
    def _preprocess_data(self, dataset, task_type: Literal['multiclass', 'multilabel']):
        """
        Preprocesses the dataset.
        This includes stuff that only needs to be done once.
        """
          
        return dataset

    def _save_dataset_to_disk(self, dataset):
        """
        Saves the dataset to disk.

        This method sets the format of the dataset to numpy, prepares the path where the dataset will be saved, and saves
        the dataset to disk. If the dataset already exists on disk, it does not save the dataset again.

        Args:
            dataset (datasets.Dataset): The dataset to be saved. The dataset should be a Hugging Face `datasets.Dataset` object.

        Returns:
            None
        """
        dataset.set_format("np")

        data_path = os.path.join(
            self.dataset_config.data_dir,
            f"{self.dataset_config.dataset_name}_processed",    
        )
        logging.info(f"Saving to disk: {data_path}")
        dataset.save_to_disk(data_path)

    def _ensure_train_test_splits(self, dataset: Dataset | DatasetDict) -> DatasetDict:
        if isinstance(dataset, Dataset):
            split_1 = dataset.train_test_split(
                self.dataset_config.val_split, shuffle=True, seed=self.dataset_config.seed
            )
            return DatasetDict({"train": split_1["train"], "test": split_1["test"]})
        else:
            if "train" in dataset.keys() and "test" in dataset.keys():
                return dataset
            elif "train" in dataset.keys() and "test" not in dataset.keys():
                return self._ensure_train_test_splits(dataset["train"])
            else:
                dataset = dataset[list(dataset.keys())[0]]
                return self._ensure_train_test_splits(dataset)
    
    def _create_splits(self, dataset: DatasetDict | Dataset) -> DatasetDict:
        """
        Creates train, validation, and test splits for the dataset.

        This method creates train, validation, and test splits for the dataset. If the dataset is a `Dataset` object, it is
        split into train, validation, and test splits. If the dataset is a `DatasetDict` object, it checks if the dataset
        already has train, validation, and test splits. If not, it creates them.

        Args:
            dataset (Union[DatasetDict, Dataset]): The dataset to be split. The dataset should be a Hugging Face `datasets.Dataset` or `datasets.DatasetDict` object.

        Returns:
            DatasetDict: The dataset with train, validation, and test splits. The keys are the names of the splits and the values are the datasets for each split.
        """
        if isinstance(dataset, Dataset):
            split_1 = dataset.train_test_split(
                self.dataset_config.val_split, shuffle=True, seed=self.dataset_config.seed
            )
            split_2 = split_1["test"].train_test_split(
                0.2, shuffle=False, seed=self.dataset_config.seed)
            return DatasetDict({"train": split_1["train"], "valid": split_2["train"], "test": split_2["test"]})
        elif isinstance(dataset, DatasetDict):
            # check if dataset has train, valid, test splits
            if "train" in dataset.keys() and "valid" in dataset.keys() and "test" in dataset.keys():
                return dataset
            if "train" in dataset.keys() and "test" in dataset.keys():
                split = dataset["train"].train_test_split(
                    self.dataset_config.val_split, shuffle=True, seed=self.dataset_config.seed
                )
                return DatasetDict({"train": split["train"], "valid": split["test"], "test": dataset["test"]})
            # if dataset has only one key, split it into train, valid, test
            elif "train" in dataset.keys() and "test" not in dataset.keys():
                return self._create_splits(dataset["train"])
            else: 
                return self._create_splits(dataset[list(dataset.keys())[0]])
            
        

    def _load_data(self,decode: bool = True ):
        """
        Load audio dataset from Hugging Face Datasets.

        Returns HF dataset with audio column casted to Audio feature, containing audio data as numpy array and sampling rate.
        """
        logging.info("> Loading data set.")

        dataset = load_dataset(
            name=self.dataset_config.hf_name,
            path=self.dataset_config.hf_path,
            cache_dir=self.dataset_config.data_dir,
            num_proc=3,
        )
        if isinstance(dataset, IterableDataset |IterableDatasetDict):
            logging.error("Iterable datasets not supported yet.")
            return
        assert isinstance(dataset, DatasetDict | Dataset)
        dataset = self._ensure_train_test_splits(dataset)


        if self.dataset_config.subset:
            dataset = self._fast_dev_subset(dataset, self.dataset_config.subset)

        dataset = dataset.cast_column(
            column="audio",
            feature=Audio(
                sampling_rate=self.dataset_config.sampling_rate,
                mono=True,
                decode=decode,
            ),
        )
        return dataset
    
    def _fast_dev_subset(self, dataset: DatasetDict, size: int=500):
        """
        Selects a subset of the dataset for fast development.

        This method selects the first `size` examples from each split in the dataset. This can be useful for quickly testing
        code during development.

        Args:
            dataset (DatasetDict): A Hugging Face `datasets.DatasetDict` object containing the dataset splits.
            size (int, optional): The number of examples to select from each split. Default is 500.

        Returns:
            DatasetDict: The subsetted dataset. The keys are the names of the dataset splits and the values are the subsetted datasets.
        """
        for split in dataset.keys():
            random_indices = random.sample(range(len(dataset[split])), size)
            dataset[split] = dataset[split].select(random_indices)
        return dataset
    
 
    def _get_dataset(self, split):
        """
        Get Dataset from disk and add run-time transforms to a specified split.
        """
        
        dataset_path = os.path.join(
            self.dataset_config.data_dir,
            f"{self.dataset_config.dataset_name}_processed", 
            split
        )

        dataset = load_from_disk(dataset_path)

        self.transforms.set_mode(split)

        if split == "train": # we need this for sampler, cannot be done later because set_transform
            self.train_label_list = dataset["labels"]

        # add run-time transforms to dataset
        dataset.set_transform(self.transforms, output_all_columns=False) 
        
        return dataset
    
    def _create_weighted_sampler(self):
        label_counts = torch.tensor(self.num_train_labels)
        #calculate sample weights
        sample_weights = (label_counts / label_counts.sum())**(-0.5)    
        #when no_call = 0 --> 0 probability 
        sample_weights = torch.where(
            condition=torch.isinf(sample_weights), 
            input=torch.tensor(0), 
            other=sample_weights
        )

        if self.dataset_config.task == "multiclass":
            weight_list = [sample_weights[classes] for classes in self.train_label_list]
        elif self.dataset_config.task == "multilabel": # sum up weights if multilabel
            weight_list = torch.matmul(torch.tensor(self.train_label_list, dtype=torch.float32), sample_weights)

        weighted_sampler = torch.utils.data.WeightedRandomSampler(
            weight_list, len(weight_list)
        )

        return weighted_sampler
                
    
    def setup(self, stage=None):
        if not self.train_dataset and not self.val_dataset:
            if stage == "fit":
                logging.info("fit")
                self.train_dataset = self._get_dataset("train")
                self.val_dataset = self._get_dataset("valid")

        if not self.test_dataset:
            if stage == "test":
                logging.info("test")
                self.test_dataset = self._get_dataset("test")

    def _count_labels(self, labels):
        # frequency
        label_counts = Counter(labels)

        if 0 not in label_counts:
            label_counts[0] = 0
        
        num_labels = max(label_counts)
        counts = [label_counts[i] for i in range(num_labels+1)]
        
        return counts

    def _limit_classes(self, dataset, label_name, limit):
        # Count labels
        label_counts = Counter(dataset[label_name])

        # Gather indices for each class
        all_indices = {label: [] for label in label_counts.keys()}
        for idx, label in enumerate(dataset[label_name]):
            all_indices[label].append(idx)

        # Randomly select indices for classes exceeding the limit
        limited_indices = []
        for label, indices in all_indices.items():
            if label_counts[label] > limit:
                limited_indices.extend(random.sample(indices, limit))
            else:
                limited_indices.extend(indices)

        # Subset the dataset
        return dataset.select(limited_indices)

    def _smart_sampling(self, dataset, label_name, class_limit, event_limit):
        class_limit = class_limit if class_limit else -float("inf")
        df = pd.DataFrame(dataset)
        path_label_count = df.groupby(["filepath", label_name], as_index=False).size()
        path_label_count = path_label_count.set_index("filepath")
        class_sizes = df.groupby(label_name).size()

        for label in class_sizes.index:
            current = path_label_count[path_label_count[label_name] == label]
            total = current["size"].sum()
            most = current["size"].max()

            while total > class_limit or most != event_limit:
                largest_count = current["size"].value_counts()[current["size"].max()]
                n_largest = current.nlargest(largest_count + 1, "size")
                to_del = (n_largest["size"].max() - n_largest["size"].min())

                idxs = n_largest[n_largest["size"] == n_largest["size"].max()].index
                if total - (to_del * largest_count) < class_limit or most == event_limit or most == 1:
                    break
                for idx in idxs:
                    current.at[idx, "size"] = current.at[idx, "size"] - to_del
                    path_label_count.at[idx, "size"] = path_label_count.at[idx, "size"] - to_del

                total = current["size"].sum()
                most = current["size"].max()

        event_counts = Counter(dataset["filepath"])

        all_file_indices = {label: [] for label in event_counts.keys()}
        for idx, label in enumerate(dataset["filepath"]):
            all_file_indices[label].append(idx)

        limited_indices = []
        for file, indices in all_file_indices.items():
            limit = path_label_count.loc[file]["size"]
            limited_indices.extend(random.sample(indices, limit))

        return dataset.select(limited_indices)

    def _classes_one_hot(self, batch):
        """
        Converts class labels to one-hot encoding.

        This method takes a batch of data and converts the class labels to one-hot encoding.
        The one-hot encoding is a binary matrix representation of the class labels.

        Args:
            batch (dict): A batch of data. The batch should be a dictionary where the keys are the field names and the values are the field data.

        Returns:
            dict: The batch with the "labels" field converted to one-hot encoding. The keys are the field names and the values are the field data.
        """
        label_list = [y for y in batch["labels"]]
        class_one_hot_matrix = torch.zeros(
            (len(label_list), self.dataset_config.n_classes), dtype=torch.float
        )

        for class_idx, idx in enumerate(label_list):
            class_one_hot_matrix[class_idx, idx] = 1

        class_one_hot_matrix = torch.tensor(class_one_hot_matrix, dtype=torch.float32)
        return {"labels": class_one_hot_matrix}  
        
    def train_dataloader(self):
        if self.dataset_config.class_weights_sampler is None: 
            return DataLoader(self.train_dataset, **asdict(self.loaders_config.train)) # type: ignore
        else: # change so that it works as a flag 
            weighted_sampler = self._create_weighted_sampler()
            self.loaders_config.train.shuffle = False # mutually exclusive!
            return DataLoader(self.train_dataset, sampler=weighted_sampler, **asdict(self.loaders_config.train))

    def val_dataloader(self):
        return DataLoader(self.val_dataset, **asdict(self.loaders_config.valid)) # type: ignore

    def test_dataloader(self):
        return DataLoader(self.test_dataset, **asdict(self.loaders_config.test)) # type: ignore<|MERGE_RESOLUTION|>--- conflicted
+++ resolved
@@ -133,10 +133,6 @@
         logging.info("Prepare Data")
 
         dataset = self._load_data()
-<<<<<<< HEAD
-        dataset = self._preprocess_data(dataset, self.dataset_config.task)
-=======
->>>>>>> c3972bfe
         dataset = self._create_splits(dataset)
         dataset = self._preprocess_data(dataset)
 
