--- conflicted
+++ resolved
@@ -7,11 +7,7 @@
 import lightning as L
 
 from datasets import load_dataset, load_from_disk, Audio, DatasetDict, Dataset, IterableDataset, IterableDatasetDict
-from src.utils.extraction import DefaultFeatureExtractor
 from torch.utils.data import DataLoader
-
-from src.datamodule.components.bird_premapping import AudioPreprocessor
-#from src.datamodule.components.event_mapping import EventMapping
 from src.datamodule.components.transforms import TransformsWrapper
 
 @dataclass
@@ -129,81 +125,8 @@
         
         dataset = self._load_data()
 
-<<<<<<< HEAD
-        logging.info("> Loading data set.")
-
-        dataset = load_dataset(
-            name=self.dataset_config.hf_name,
-            path=self.dataset_config.hf_path,
-            cache_dir=self.dataset_config.data_dir,
-            num_proc=3,
-        )
-
-        if self.dataset_config.subset:
-            dataset = self._fast_dev_subset(dataset, self.dataset_config.subset)
-
-        dataset = dataset.cast_column(
-            column="audio",
-            feature=Audio(
-                sampling_rate=self.dataset_config.sampling_rate,
-                mono=True,
-                decode=False,
-            ),
-        )
-
-        if self.dataset_config.task == "multiclass": 
-            dataset = DatasetDict({split: dataset[split] for split in ["train", "test"]})
-
-            logging.info("> Mapping data set.")
-            dataset["train"] = dataset["train"].map(
-                self.event_mapper,
-                remove_columns=["audio"],
-                batched=True,
-                batch_size=300,
-                load_from_cache_file=True,
-                num_proc=self.dataset_config.n_workers,
-            )
-
-            dataset = dataset.select_columns(
-                ["filepath", "ebird_code", "detected_events", "start_time", "end_time"]
-            )
-
-            dataset = dataset.rename_column("ebird_code", "labels")
-
-            # if self.dataset.column_list[1] != "labels" and self.dataset.dataset_name != "esc50":
-            #     dataset = dataset.rename_column("ebird_code", "labels")
-
-        elif self.dataset_config.task == "multilabel":
-            dataset = DatasetDict({split: dataset[split] for split in ["train", "test_5s"]})
-
-            logging.info("> Mapping data set.")
-            dataset["train"] = dataset["train"].map(
-                self.event_mapper,
-                remove_columns=["audio"],
-                batched=True,
-                batch_size=300,
-                load_from_cache_file=True,
-                num_proc=self.dataset_config.n_workers,
-            )
-
-            dataset = dataset.map(
-                self._classes_one_hot,
-                batched=True,
-                batch_size=300,
-                load_from_cache_file=True,
-                num_proc=self.dataset_config.n_workers,
-            )
-
-            dataset["test"] = dataset["test_5s"]
-            dataset = dataset.select_columns(
-                ["filepath", "ebird_code_multilabel", "detected_events", "start_time", "end_time"]
-            )
-
-            dataset = dataset.rename_column("ebird_code_multilabel", "labels")
-=======
         dataset = self._preprocess_data(dataset, self.dataset_config.task)
         dataset = self._create_splits(dataset)
->>>>>>> 84956b5f
 
 
         # set the length of the training set to be accessed by the model
@@ -338,64 +261,11 @@
             dataset[split] = dataset[split].select(range(size))
         return dataset
     
-<<<<<<< HEAD
-    def _classes_one_hot(self, batch):
-        label_list = [y for y in batch["ebird_code_multilabel"]]
-        class_one_hot_matrix = torch.zeros(
-            (len(label_list), self.dataset_config.n_classes), dtype=torch.float
-        )
-
-        for class_idx, idx in enumerate(label_list):
-            class_one_hot_matrix[class_idx, idx] = 1
-
-        class_one_hot_matrix = torch.tensor(class_one_hot_matrix, dtype=torch.float32)
-        return {"ebird_code_multilabel": class_one_hot_matrix}   
-
-    # def _preprocess_multilabel(self, dataset, split, preprocessor, select_range=None):
-    #     """
-    #     Preprocesses a multilabel dataset.
-
-    #     This method applies preprocessing to each split in the dataset. The preprocessing includes feature extraction,
-    #     selection of a range of data, and mapping of the preprocessing function to the data. The "audio" column is removed
-    #     from the dataset, and only the "input_values" and "labels" columns are kept.
-
-    #     Args:
-    #         dataset (dict): A dictionary where the keys are the names of the dataset splits and the values are the datasets.
-    #         select_range (list, optional): A list specifying the range of data to select from each dataset split. If None,
-    #             all data is selected. Default is None.
-
-    #     Returns:
-    #         dict: The preprocessed dataset. The keys are the names of the dataset splits and the values are the preprocessed datasets.
-    #     """
-    #     preprocessor = AudioPreprocessor(
-    #         feature_extractor=self.feature_extractor,
-    #         n_classes=self.dataset_config.n_classes,
-    #         window_length=5,
-    #     )
-    #     for split in dataset.keys():
-    #         # map through dataset split and apply preprocessing
-    #         dataset[split] = dataset[split].map(
-    #             preprocessor.preprocess_multilabel,
-    #             remove_columns=["audio"],
-    #             batched=True,
-    #             batch_size=100,
-    #             load_from_cache_file=True,
-    #             num_proc=self.dataset_config.n_workers,
-    #         )
-    #         dataset[split] = dataset[split].select_columns(["input_values", "labels"])  
-    #     return dataset
-    
-    def _preprocess_multiclass(self, dataset):
-        return dataset
-
-    def _get_dataset(self, split):
-=======
  
     def _get_dataset(self, split):
         """
         Get Dataset from disk and add run-time transforms to a specified split.
         """
->>>>>>> 84956b5f
         dataset = load_from_disk(
             os.path.join(self.data_path, split) # type: ignore
         )
