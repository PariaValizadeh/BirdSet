from dataclasses import asdict, dataclass, field
import logging
import torch
import random
import os
from typing import List, Literal
from collections import Counter
from torch.utils.data import Subset

import lightning as L
import numpy as np
import pandas as pd

from datasets import load_dataset, load_from_disk, Audio, DatasetDict, Dataset, IterableDataset, IterableDatasetDict
from torch.utils.data import DataLoader
from src.datamodule.components.event_mapping import XCEventMapping
from src.datamodule.components.transforms import GADMETransformsWrapper

@dataclass
class DatasetConfig:
    data_dir: str = "/workspace/data_gadme"
    dataset_name: str = "esc50"
    hf_path: str = "ashraq/esc50"
    hf_name: str = ""
    seed: int = 42
    n_classes: int = 50
    n_workers: int = 1
    val_split: float = 0.2
    task: Literal["multiclass", "multilabel"] = "multiclass"
    subset: int | None = None
    sampling_rate: int = 32_000
    class_weights_loss = None
    class_weights_sampler = None
<<<<<<< HEAD
    classlimit: int | None = None
    eventlimit: int | None = None
    
=======
    classlimit: int = None
    eventlimit: int = None
>>>>>>> ec09dcfe


@dataclass
class LoaderConfig:
    batch_size: int = 32
    shuffle: bool = True
    num_workers: int = 1
    pin_memory: bool = True
    drop_last: bool = False
    persistent_workers: bool = True
    prefetch_factor: int = 2 

@dataclass
class LoadersConfig:
    train: LoaderConfig = LoaderConfig()
    valid: LoaderConfig = LoaderConfig(shuffle=False)
    test: LoaderConfig = LoaderConfig(shuffle=False)

class BaseDataModuleHF(L.LightningDataModule):
    """
    A base data module for handling datasets using Hugging Face's datasets library.

    Attributes:
        dataset (DatasetConfig): Configuration for the dataset. Defaults to an instance of `DatasetConfig`.
        loaders (LoadersConfig): Configuration for the data loaders. Defaults to an instance of `LoadersConfig`.
        transforms (GADMETransformsWrapper): Configuration for the data transformations. Defaults to an instance of `GADMETransformsWrapper`.
        extractors (DefaultFeatureExtractor): Configuration for the feature extraction. Defaults to an instance of `DefaultFeatureExtractor`.

    Methods:
        __init__(dataset, loaders, transforms, extractors): Initializes the `BaseDataModuleHF` instance.
        prepare_data(): Prepares the data for use.
        setup(stage): Sets up the data for use.
        train_dataloader(): Returns the data loader for the training data.
        val_dataloader(): Returns the data loader for the validation data.
        test_dataloader(): Returns the data loader for the test data.
    """

    def __init__(
        self, 
        mapper: XCEventMapping | None = None,
        dataset: DatasetConfig = DatasetConfig(),
        loaders: LoadersConfig = LoadersConfig(),
        transforms: GADMETransformsWrapper = GADMETransformsWrapper(),
        ):
        super().__init__()
        self.dataset_config = dataset
        self.loaders_config = loaders
        self.transforms = transforms
        self.event_mapper = mapper

        self.data_path = None
        self.train_dataset = None
        self.val_dataset = None
        self.test_dataset = None

        self._prepare_done = False
        self.len_trainset = None
        self.num_train_labels = None
        self.train_label_list = None

    @property
    def num_classes(self):
        return self.dataset_config.n_classes

    def prepare_data(self):
        """
        Prepares the data for use.

        This method checks if the data preparation has already been done. If not, it loads the dataset, applies transformations,
        creates train, validation, and test splits, and saves the processed data to disk. If the data has already been prepared,
        this method does nothing.

        The method supports both multilabel and multiclass tasks. For multilabel tasks, it selects a subset of the data,
        applies preprocessing, and selects the necessary columns. For multiclass tasks, it applies preprocessing and selects
        the necessary columns.

        If the feature extractor is configured to return an attention mask, this method adds 'attention_mask' to the list of
        columns to select from the dataset.

        The method saves the processed dataset to disk in the directory specified by the 'data_dir' attribute of the 'dataset'
        configuration, under a subdirectory named after the dataset and the fingerprint of the training data.

        After the data is prepared, this method sets the '_prepare_done' attribute to True and the 'len_trainset' attribute
        to the length of the training dataset.

        Outputs data with the following columns:
            - audio: The preprocessed audio data, containing:
                - 'array': The audio data as a numpy array.
                - 'sampling_rate': The sampling rate of the audio data.
            - labels: The label for the audio data

        """

        logging.info("Check if preparing has already been done.")
        if self._prepare_done:
            logging.info("Skip preparing.")
            return

        logging.info("Prepare Data")

        dataset = self._load_data()
        dataset = self._preprocess_data(dataset)
        dataset = self._create_splits(dataset)

        # set the length of the training set to be accessed by the model
        self.len_trainset = len(dataset["train"])        
        self._save_dataset_to_disk(dataset)

        # set to done so that lightning does not call it again
        self._prepare_done = True
       
    def _preprocess_data(self, dataset):
        """
        Preprocesses the dataset.
        This includes stuff that only needs to be done once.
        """
          
        return dataset

    def _save_dataset_to_disk(self, dataset):
        """
        Saves the dataset to disk.

        This method sets the format of the dataset to numpy, prepares the path where the dataset will be saved, and saves
        the dataset to disk. If the dataset already exists on disk, it does not save the dataset again.

        Args:
            dataset (datasets.Dataset): The dataset to be saved. The dataset should be a Hugging Face `datasets.Dataset` object.

        Returns:
            None
        """
        dataset.set_format("np")

        data_path = os.path.join(
            self.dataset_config.data_dir,
            f"{self.dataset_config.dataset_name}_processed",    
        )
        logging.info(f"Saving to disk: {data_path}")
        dataset.save_to_disk(data_path)

    def _ensure_train_test_splits(self, dataset: Dataset | DatasetDict) -> DatasetDict:
        if isinstance(dataset, Dataset):
            split_1 = dataset.train_test_split(
                self.dataset_config.val_split, shuffle=True, seed=self.dataset_config.seed
            )
            return DatasetDict({"train": split_1["train"], "test": split_1["test"]})
        else:
            if "train" in dataset.keys() and "test" in dataset.keys():
                return dataset
            elif "train" in dataset.keys() and "test" not in dataset.keys():
                return self._ensure_train_test_splits(dataset["train"])
            else:
                dataset = dataset[list(dataset.keys())[0]]
                return self._ensure_train_test_splits(dataset)
    
    def _create_splits(self, dataset: DatasetDict | Dataset):
        """
        Creates train, validation, and test splits for the dataset.

        This method creates train, validation, and test splits for the dataset. If the dataset is a `Dataset` object, it is
        split into train, validation, and test splits. If the dataset is a `DatasetDict` object, it checks if the dataset
        already has train, validation, and test splits. If not, it creates them.

        Args:
            dataset (Union[DatasetDict, Dataset]): The dataset to be split. The dataset should be a Hugging Face `datasets.Dataset` or `datasets.DatasetDict` object.

        Returns:
            DatasetDict: The dataset with train, validation, and test splits. The keys are the names of the splits and the values are the datasets for each split.
        """
        if isinstance(dataset, Dataset):
            split_1 = dataset.train_test_split(
                self.dataset_config.val_split, shuffle=True, seed=self.dataset_config.seed
            )
            split_2 = split_1["test"].train_test_split(
                0.2, shuffle=False, seed=self.dataset_config.seed)
            return DatasetDict({"train": split_1["train"], "valid": split_2["train"], "test": split_2["test"]})
        elif isinstance(dataset, DatasetDict):
            # check if dataset has train, valid, test splits
            if "train" in dataset.keys() and "valid" in dataset.keys() and "test" in dataset.keys():
                return dataset
            if "train" in dataset.keys() and "test" in dataset.keys():
                split = dataset["train"].train_test_split(
                    self.dataset_config.val_split, shuffle=True, seed=self.dataset_config.seed
                )
                return DatasetDict({"train": split["train"], "valid": split["test"], "test": dataset["test"]})
            # if dataset has only one key, split it into train, valid, test
            elif "train" in dataset.keys() and "test" not in dataset.keys():
                return self._create_splits(dataset["train"])
            else: 
                return self._create_splits(dataset[list(dataset.keys())[0]])

    def _load_data(self,decode: bool = True ):
        """
        Load audio dataset from Hugging Face Datasets.

        Returns HF dataset with audio column casted to Audio feature, containing audio data as numpy array and sampling rate.
        """
        logging.info("> Loading data set.")

        dataset = load_dataset(
            name=self.dataset_config.hf_name,
            path=self.dataset_config.hf_path,
            cache_dir=self.dataset_config.data_dir,
            num_proc=3,
        )
        if isinstance(dataset, IterableDataset |IterableDatasetDict):
            logging.error("Iterable datasets not supported yet.")
            return
        assert isinstance(dataset, DatasetDict | Dataset)
        dataset = self._ensure_train_test_splits(dataset)


        if self.dataset_config.subset:
            dataset = self._fast_dev_subset(dataset, self.dataset_config.subset)

        dataset = dataset.cast_column(
            column="audio",
            feature=Audio(
                sampling_rate=self.dataset_config.sampling_rate,
                mono=True,
                decode=decode,
            ),
        )
        return dataset
    
    def _fast_dev_subset(self, dataset: DatasetDict, size: int=500):
        """
        Selects a subset of the dataset for fast development.

        This method selects the first `size` examples from each split in the dataset. This can be useful for quickly testing
        code during development.

        Args:
            dataset (DatasetDict): A Hugging Face `datasets.DatasetDict` object containing the dataset splits.
            size (int, optional): The number of examples to select from each split. Default is 500.

        Returns:
            DatasetDict: The subsetted dataset. The keys are the names of the dataset splits and the values are the subsetted datasets.
        """
        for split in dataset.keys():
            random_indices = random.sample(range(len(dataset[split])), size)
            dataset[split] = dataset[split].select(random_indices)
        return dataset
    
 
    def _get_dataset(self, split):
        """
        Get Dataset from disk and add run-time transforms to a specified split.
        """
        
        dataset_path = os.path.join(
            self.dataset_config.data_dir,
            f"{self.dataset_config.dataset_name}_processed", 
            split
        )

        dataset = load_from_disk(dataset_path)

        self.transforms.set_mode(split)

        if split == "train": # we need this for sampler, cannot be done later because set_transform
            self.train_label_list = dataset["labels"]

        # add run-time transforms to dataset
        dataset.set_transform(self.transforms, output_all_columns=False) 
        
        return dataset
    
    def _create_weighted_sampler(self):
        label_counts = torch.tensor(self.num_train_labels)
        #calculate sample weights
        sample_weights = (label_counts / label_counts.sum())**(-0.5)    
        #when no_call = 0 --> 0 probability 
        sample_weights = torch.where(
            condition=torch.isinf(sample_weights), 
            input=torch.tensor(0), 
            other=sample_weights
        )

        if self.dataset_config.task == "multiclass":
            weight_list = [sample_weights[classes] for classes in self.train_label_list]
        elif self.dataset_config.task == "multilabel": # sum up weights if multilabel
            weight_list = torch.matmul(torch.tensor(self.train_label_list, dtype=torch.float32), sample_weights)

        weighted_sampler = torch.utils.data.WeightedRandomSampler(
            weight_list, len(weight_list)
        )

        return weighted_sampler
                
    
    def setup(self, stage=None):
        if not self.train_dataset and not self.val_dataset:
            if stage == "fit":
                logging.info("fit")
                self.train_dataset = self._get_dataset("train")
                self.val_dataset = self._get_dataset("valid")

        if not self.test_dataset:
            if stage == "test":
                logging.info("test")
                self.test_dataset = self._get_dataset("test")

    def _count_labels(self, labels):
        # frequency
        label_counts = Counter(labels)

        if 0 not in label_counts:
            label_counts[0] = 0
        
        num_labels = max(label_counts)
        counts = [label_counts[i] for i in range(num_labels+1)]
        
        return counts

    def _limit_classes(self, dataset, label_name, limit):
        # Count labels
        label_counts = Counter(dataset[label_name])

        # Gather indices for each class
        all_indices = {label: [] for label in label_counts.keys()}
        for idx, label in enumerate(dataset[label_name]):
            all_indices[label].append(idx)

        # Randomly select indices for classes exceeding the limit
        limited_indices = []
        for label, indices in all_indices.items():
            if label_counts[label] > limit:
                limited_indices.extend(random.sample(indices, limit))
            else:
                limited_indices.extend(indices)
        # Subset the dataset
        return dataset.select(limited_indices)

    def _unique_identifier(self, x, label_name):
        file = x["filepath"]
        label = x[label_name]
        return {"id": f"{file}-{label}"}

    def _smart_sampling(self, dataset, label_name, class_limit, event_limit):
        class_limit = class_limit if class_limit else -float("inf")
        dataset = dataset.map(lambda x: self._unique_identifier(x, label_name))
        df = pd.DataFrame(dataset)
        path_label_count = df.groupby(["id", label_name], as_index=False).size()
        path_label_count = path_label_count.set_index("id")
        class_sizes = df.groupby(label_name).size()

        for label in class_sizes.index:
            current = path_label_count[path_label_count[label_name] == label]
            total = current["size"].sum()
            most = current["size"].max()

            while total > class_limit or most != event_limit:
                largest_count = current["size"].value_counts()[current["size"].max()]
                n_largest = current.nlargest(largest_count + 1, "size")
                to_del = (n_largest["size"].max() - n_largest["size"].min())

                idxs = n_largest[n_largest["size"] == n_largest["size"].max()].index
                if total - (to_del * largest_count) < class_limit or most == event_limit or most == 1:
                    break
                for idx in idxs:
                    current.at[idx, "size"] = current.at[idx, "size"] - to_del
                    path_label_count.at[idx, "size"] = path_label_count.at[idx, "size"] - to_del

                total = current["size"].sum()
                most = current["size"].max()

        event_counts = Counter(dataset["id"])

        all_file_indices = {label: [] for label in event_counts.keys()}
        for idx, label in enumerate(dataset["id"]):
            all_file_indices[label].append(idx)

        limited_indices = []
        for file, indices in all_file_indices.items():
            limit = path_label_count.loc[file]["size"]
            limited_indices.extend(random.sample(indices, limit))

        dataset = dataset.remove_columns("id")
        return dataset.select(limited_indices)

    def _classes_one_hot(self, batch):
        """
        Converts class labels to one-hot encoding.

        This method takes a batch of data and converts the class labels to one-hot encoding.
        The one-hot encoding is a binary matrix representation of the class labels.

        Args:
            batch (dict): A batch of data. The batch should be a dictionary where the keys are the field names and the values are the field data.

        Returns:
            dict: The batch with the "labels" field converted to one-hot encoding. The keys are the field names and the values are the field data.
        """
        label_list = [y for y in batch["labels"]]
        class_one_hot_matrix = torch.zeros(
            (len(label_list), self.dataset_config.n_classes), dtype=torch.float
        )

        for class_idx, idx in enumerate(label_list):
            class_one_hot_matrix[class_idx, idx] = 1

        class_one_hot_matrix = torch.tensor(class_one_hot_matrix, dtype=torch.float32)
        return {"labels": class_one_hot_matrix}  
        
    def train_dataloader(self):
        if self.dataset_config.class_weights_sampler is None: 
            return DataLoader(self.train_dataset, **asdict(self.loaders_config.train)) # type: ignore
        else: # change so that it works as a flag 
            weighted_sampler = self._create_weighted_sampler()
            self.loaders_config.train.shuffle = False # mutually exclusive!
            return DataLoader(self.train_dataset, sampler=weighted_sampler, **asdict(self.loaders_config.train))

    def val_dataloader(self):
        return DataLoader(self.val_dataset, **asdict(self.loaders_config.valid)) # type: ignore

    def test_dataloader(self):
        return DataLoader(self.test_dataset, **asdict(self.loaders_config.test)) # type: ignore<|MERGE_RESOLUTION|>--- conflicted
+++ resolved
@@ -31,14 +31,8 @@
     sampling_rate: int = 32_000
     class_weights_loss = None
     class_weights_sampler = None
-<<<<<<< HEAD
-    classlimit: int | None = None
-    eventlimit: int | None = None
-    
-=======
     classlimit: int = None
     eventlimit: int = None
->>>>>>> ec09dcfe
 
 
 @dataclass
