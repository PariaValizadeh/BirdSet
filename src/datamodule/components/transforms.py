from dataclasses import dataclass
from typing import Any, Dict, Literal

import numpy as np
from omegaconf import DictConfig
from src.datamodule.components.feature_extraction import DefaultFeatureExtractor
from src.datamodule.components.event_decoding import EventDecoding
from src.datamodule.components.augmentations import Compose

import torch

from src.datamodule.components.resize import Resizer
import torch_audiomentations
import torchaudio
import librosa
import torchvision

@dataclass
class PreprocessingConfig:
    use_spectrogram: bool = True
    n_fft: int = 1024
    hop_length: int = 79
    n_mels: int = 128
    db_scale: bool = True
    target_height: int | None = None
    target_width: int | None = 1024
    normalize_spectrogram: bool = True
    normalize_waveform: Literal['instance_normalization', 'instance_min_max'] | None  = None

class BaseTransforms:
    """
    Base class to handle audio transformations for different model types and modes.

    Attributes:
        mode (str): The mode in which the class is operating. Can be "train", "valid", "test", or "predict".
        sampling_rate (int): The sampling rate of the audio data.
        max_length (int): Maximum segment lenght in seconds
        decoding (EventDecoding): Detecting events in sample (EventDecoding if None given)
        feature_extractor (DefaultFeatureExtractor): Configuration for extracting events from the audio data (DefaultFeatureExtractor id None given)
    """
    
    def __init__(self, 
                 task: Literal['multiclass', 'multilabel'] = "multiclass", 
                 sampling_rate:int = 3200, 
                 max_length:int = 5, 
                 decoding: EventDecoding | None = None,
                 feature_extractor : DefaultFeatureExtractor | None = None) -> None:
        self.mode = "train"
        self.task = task
        self.sampling_rate = sampling_rate
        self.max_length = max_length
        self.event_decoder = decoding
        if self.event_decoder is None:
            self.event_decoder = EventDecoding(min_len=0,
                                          max_len=self.max_length,
                                          sampling_rate=self.sampling_rate)
        self.feature_extractor = feature_extractor
        if self.feature_extractor is None:
            self.feature_extractor = DefaultFeatureExtractor(feature_size=1,
                                                             sampling_rate=self.sampling_rate,
                                                             padding_value=0.0,
                                                             return_attention_mask=False)
    
    def _transform(self, batch):
        """
        Called when tansformer is called
        Applies transformations to a batch of data.
        
        1. Applies Event Decoding (almost always)
        2. Applies feature extraction with FeatureExtractor
        """
        batch = self.decode_batch(batch)
        
        input_values, labels = self.transform_values(batch)
        
        labels = self.transform_labels(labels)

        return {"input_values": input_values, "labels": labels}
    
    def decode_batch(self, batch):
        # we overwrite the feature extractor with None because we can do this here manually 
        # this is quite complicated if we want to make adjustments to non bird methods
        if self.event_decoder is not None: 
            batch = self.event_decoder(batch)
        
        return batch
    
    def transform_values(self, batch):
        if not "audio" in batch.keys():
            raise ValueError(f"There is no audio in batch {batch.keys()}")
        
        # audio collating and padding
        waveform_batch = [audio["array"] for audio in batch["audio"]]
        
        # extract/pad/truncate
        # max_length determains the difference with input waveforms as factor 5 (embedding)
        max_length = int(int(self.sampling_rate) * int(self.max_length)) #!TODO: how to determine 5s
        waveform_batch = self.feature_extractor(
            waveform_batch,
            padding="max_length",
            max_length=max_length, 
            truncation=True,
            return_attention_mask=True
        )
        
        # i dont know why it was unsqueezed earlier, but this solves the problem of dimensionality (is now the same, if you augment further or not...)
        # waveform_batch = waveform_batch["input_values"].unsqueeze(1)
        waveform_batch = waveform_batch["input_values"]
        
        return waveform_batch, batch["labels"]
    
    def transform_labels(self, labels):
        if self.task == "multilabel": #for bcelosswithlogits
            labels = torch.tensor(labels, dtype=torch.float16)
        
        elif self.task =="multiclass":
            labels = labels
        
        return labels
    
    def set_mode(self, mode):
        self.mode = mode
    
    def _prepare_call(self):
        """
        Overwrite this to prepare the call
        """
        return
    
    
    def __call__(self, batch, **kwargs):
        self._prepare_call()
        batch = self._transform(batch)

        return batch

class GADMETransformsWrapper(BaseTransforms):
    """
    A class to handle audio transformations for different model types and modes.

    Attributes:
        mode (str): The mode in which the class is operating. Can be "train", "valid", "test", or "predict".
        sampling_rate (int): The sampling rate of the audio data.
        model_type (str): The type of model being used. Can be "vision" or "waveform".
        preprocessing (PreprocessingConfig): Configuration for preprocessing the audio data.
        waveform_augmentations (DictConfig): Configuration for augmentations to apply to the waveform.
        spectrogram_augmentations (DictConfig): Configuration for augmentations to apply to the spectrogram.
        event_extractions (DefaultFeatureExtractor): Configuration for extracting events from the audio data.
        resizer (Resizer): An instance of the Resizer class for resizing the spectrogram.
    """
    def __init__(self,
                task: str = "multiclass",
                sampling_rate: int = 32000,
                model_type: Literal['vision', 'waveform'] = "waveform",
                preprocessing: PreprocessingConfig = PreprocessingConfig(),
                spectrogram_augmentations: DictConfig = DictConfig({}), # TODO: typing is wrong, can also be List of Augmentations
                waveform_augmentations: DictConfig = DictConfig({}), # TODO: typing is wrong, can also be List of Augmentations
                decoding: EventDecoding | None = None,
                feature_extractor: DefaultFeatureExtractor = DefaultFeatureExtractor(),
                max_length: int = 5,
                n_classes: int = None
            ):
        #max_length = 5
        super().__init__(task, sampling_rate, max_length, decoding, feature_extractor)

        self.model_type = model_type
        self.preprocessing = preprocessing
        self.waveform_augmentations = waveform_augmentations
        self.spectrogram_augmentations = spectrogram_augmentations
        self.n_classes = n_classes

        # waveform augmentations
        wave_aug = []
        for wave_aug_name in waveform_augmentations:
            aug = self.waveform_augmentations.get(wave_aug_name)
            wave_aug.append(aug)

        self.wave_aug = torch_audiomentations.Compose(
            transforms=wave_aug,
<<<<<<< HEAD
            output_type="object_dict")

        # self.wave_aug_background = Compose(
        #     transforms=[BackgroundNoise(p=0.5)]
        # )

        #self.background_noise = BackgroundNoise(p=0.5)
        self.background_noise = None
=======
            output_type="tensor")
>>>>>>> 446704d6

        # spectrogram augmentations
        spec_aug = []
        for spec_aug_name in self.spectrogram_augmentations:
            aug = self.spectrogram_augmentations.get(spec_aug_name)
            spec_aug.append(aug)
        
        self.spec_aug = torchvision.transforms.Compose(
            transforms=spec_aug)

    def _spectrogram_conversion(self, waveform):
        """
        Converts a waveform to a spectrogram.

        This method applies a spectrogram transformation to a waveform. If "time_stretch" is in the 
        `spectrogram_augmentations` attribute, the power of the spectrogram transformation is set to 0.0. 
        Otherwise, the power is set to 2.0.

        Args:
            waveform (torch.Tensor): The waveform to be converted to a spectrogram.

        Returns:
            list: A list of spectrograms corresponding to the input waveform.
        """

        if "time_stretch" in self.spectrogram_augmentations:
            spectrogram_transform = torchaudio.transforms.Spectrogram(
                n_fft=self.preprocessing.n_fft,
                hop_length=self.preprocessing.hop_length,
                power=0.0
                )     
        else:
            spectrogram_transform = torchaudio.transforms.Spectrogram(
                n_fft=self.preprocessing.n_fft,
                hop_length=self.preprocessing.hop_length,
                power=2.0 # TODO: hard coded?
                )     
        
        spectrograms = [spectrogram_transform(waveform) for waveform in waveform]

        return spectrograms
    
    def transform_values(self, batch):
        if not "audio" in batch.keys():
            raise ValueError(f"There is no audio in batch {batch.keys()}")
        
        # audio collating and padding
        waveform_batch = self._get_waveform_batch(batch)
        
        
        attention_mask = waveform_batch["attention_mask"]
        input_values = waveform_batch["input_values"]
        input_values = input_values.unsqueeze(1)
        labels = torch.tensor(batch["labels"])

        if self.wave_aug: 
<<<<<<< HEAD
            if self.task == "multilabel":
                labels = labels.unsqueeze(1).unsqueeze(1)
                output_dict = self.wave_aug(
                    samples=input_values, 
                    sample_rate=self.sampling_rate,
                    targets=labels
                )
                labels = output_dict.targets.squeeze(1).squeeze(1)

            elif self.task == "multiclass":
                if "multilabel_mix" in self.waveform_augmentations:
                    labels = torch.nn.functional.one_hot(labels, self.n_classes)
                    labels = labels.unsqueeze(1).unsqueeze(1)
                    
                    output_dict = self.wave_aug(
                            samples=input_values, 
                            sample_rate=self.sampling_rate,
                            targets=labels
                        )
                    labels = output_dict.targets.squeeze(1).squeeze(1).to(torch.float16)
                    # Iterate through each row  # split labels (not optimal, has to be probabilistic depending on snr)
                    for i in range(labels.shape[0]):
                        # Check if the row contains exactly two '1's
                        if torch.sum(labels[i] == 1) == 2:
                            # Replace the '1's with '0.5's in that row
                            labels[i][labels[i] == 1] = 0.5

                else:
                    output_dict = self.wave_aug(
                        samples=input_values, 
                        sample_rate=self.sampling_rate,
                    )
                    
            input_values = output_dict.samples

        # shape: batch x 1 x sample_rate
        if self.background_noise:
            input_values = self._augment_background_noise(batch, input_values) #!TODO: Remove? 
                
=======
            input_values = self.wave_aug(
                samples=input_values, sample_rate=self.sampling_rate
            )
        
>>>>>>> 446704d6
        if self.model_type == "waveform":
           input_values = self._waveform_scaling(input_values, attention_mask) #!TODO: only for waveform?!

        if self.model_type == "vision":
            # spectrogram conversion and augmentation 
            input_values = self._vision_augmentations(input_values) #!TODO: its conversion + augmentation
        
        return input_values, labels

    def _get_waveform_batch(self, batch):
        waveform_batch = [audio["array"] for audio in batch["audio"]]
        
        # extract/pad/truncate
        # max_length determains the difference with input waveforms as factor 5 (embedding)
        max_length = int(int(self.sampling_rate) * int(self.max_length)) #!TODO: how to determine 5s
        waveform_batch = self.feature_extractor(
            waveform_batch,
            padding="max_length",
            max_length=max_length, 
            truncation=True,
            return_attention_mask=True
        )
        
        return waveform_batch

    def _zero_mean_unit_var_norm(
            self, input_values, attention_mask, padding_value=0.0
    ):
        # instance normalization taken from huggingface
        if attention_mask is not None:
            attention_mask = np.array(attention_mask, np.int32)
            normed_input_values = []

            for vector, length in zip(input_values, attention_mask.sum(-1)):
                normed_slice = (vector - vector[:length].mean()) / np.sqrt(vector[:length].var() + 1e-7)
                if length < normed_slice.shape[0]:
                    normed_slice[length:] = padding_value

                normed_input_values.append(normed_slice)
        else:
            normed_input_values = [(x - x.mean()) / np.sqrt(x.var() + 1e-7) for x in input_values]

        return torch.stack(normed_input_values)

    def _min_max_scaling(
            self, input_values, attention_mask=None, padding_value=0.0
    ):
        input_values = input_values.squeeze(1) #?
        # instance normalization to [-1,1]
        normed_input_values = []

        if attention_mask is not None: 
            attention_mask = np.array(attention_mask, np.int32)

            for vector, mask in zip(input_values, attention_mask):
                # 0 vector! 
                masked_vector = vector[mask==1]

                # check if masked vector is empty
                if masked_vector.size == 0:
                    normed_vector = np.full(vector.shape, padding_value)
                    #!TODO: check 0 length soundscape files

                min_val = masked_vector.min()
                max_val = masked_vector.max()

                normed_vector = 2 * ((vector - min_val) / (max_val - min_val + 1e-7)) - 1
                normed_vector[mask==0] = padding_value

                normed_input_values.append(normed_vector)
        else:
            for x in input_values:
                min_val = x.min()
                max_val = x.max()
                normed_vector = 2 * ((x - min_val) / (max_val - min_val + 1e-7)) - 1
                
                normed_input_values.append(normed_vector)
        return torch.stack(normed_input_values)
    
    def _waveform_scaling(self, audio_augmented, attention_mask):
        #TODO vectorize this
        if self.preprocessing.normalize_waveform == "instance_normalization":
            # normalize #!TODO: do we have to normalize before spectrogram? '#TODO Implement normalizaton module
            audio_augmented = self._zero_mean_unit_var_norm(
                input_values=audio_augmented,
                attention_mask=attention_mask
            )
        elif self.preprocessing.normalize_waveform == "instance_min_max":
            audio_augmented = self._min_max_scaling(
                input_values=audio_augmented,
                attention_mask=attention_mask
            )
        return audio_augmented
    
    
    def _vision_augmentations(self, audio_augmented):
        spectrograms = self._spectrogram_conversion(audio_augmented)
        if self.spec_aug is not None:
            spectrograms_augmented = [self.spec_aug(spectrogram) for spectrogram in spectrograms]
        else:
            spectrograms_augmented = spectrograms

        if self.preprocessing.n_mels:
            melscale_transform = torchaudio.transforms.MelScale(
                n_mels=self.preprocessing.n_mels,
                sample_rate=self.sampling_rate,
                n_stft=self.preprocessing.n_fft//2+1
            )
            spectrograms_augmented = [melscale_transform(spectrograms) for spectrograms in spectrograms_augmented]
    
        if self.preprocessing.db_scale:
            # list with 1 x 128 x 2026
            spectrograms_augmented = [spectrogram.numpy() for spectrogram in spectrograms_augmented]
            spectrograms_augmented = torch.from_numpy(librosa.power_to_db(spectrograms_augmented))

        resizer = Resizer(
            use_spectrogram=self.preprocessing.use_spectrogram,
            db_scale=self.preprocessing.db_scale
        )

        audio_augmented = resizer.resize_spectrogram_batch(
            spectrograms_augmented,
            target_height=self.preprocessing.target_height,
            target_width=self.preprocessing.target_width
        )
        # batch_size x 1 x height x width
        if self.preprocessing.normalize_spectrogram:
            audio_augmented = (audio_augmented - (-4.268)) / (4.569 * 2) #!TODO!
        return audio_augmented
   
    def _prepare_call(self):
        if self.mode in ("test", "predict"):
            self.wave_aug = None
            self.spec_aug = None
        return
    
class EmbeddingTransforms(BaseTransforms):
    def __init__(self, task: Literal['multiclass', 'multilabel'] = "multiclass", sampling_rate: int = 3200, max_length: int = 5, decoding: EventDecoding | None = None, feature_extractor: DefaultFeatureExtractor | None = None) -> None:
        super().__init__(task, sampling_rate, max_length, decoding, feature_extractor)
    
    def _transform(self, batch):
        embeddings = [embedding for embedding in batch["embeddings"]]
        
        embeddings = torch.tensor(embeddings)
        
        if self.task == "multiclass":
            labels = batch["labels"]
        
        else:
            # self.task == "multilabel"
            # datatype of labels must be float32 to support BCEWithLogitsLoss
            labels = torch.tensor(batch["labels"], dtype=torch.float32)

        return {"input_values": embeddings, "labels": labels}<|MERGE_RESOLUTION|>--- conflicted
+++ resolved
@@ -177,18 +177,7 @@
 
         self.wave_aug = torch_audiomentations.Compose(
             transforms=wave_aug,
-<<<<<<< HEAD
             output_type="object_dict")
-
-        # self.wave_aug_background = Compose(
-        #     transforms=[BackgroundNoise(p=0.5)]
-        # )
-
-        #self.background_noise = BackgroundNoise(p=0.5)
-        self.background_noise = None
-=======
-            output_type="tensor")
->>>>>>> 446704d6
 
         # spectrogram augmentations
         spec_aug = []
@@ -245,7 +234,6 @@
         labels = torch.tensor(batch["labels"])
 
         if self.wave_aug: 
-<<<<<<< HEAD
             if self.task == "multilabel":
                 labels = labels.unsqueeze(1).unsqueeze(1)
                 output_dict = self.wave_aug(
@@ -285,12 +273,6 @@
         if self.background_noise:
             input_values = self._augment_background_noise(batch, input_values) #!TODO: Remove? 
                 
-=======
-            input_values = self.wave_aug(
-                samples=input_values, sample_rate=self.sampling_rate
-            )
-        
->>>>>>> 446704d6
         if self.model_type == "waveform":
            input_values = self._waveform_scaling(input_values, attention_mask) #!TODO: only for waveform?!
 
