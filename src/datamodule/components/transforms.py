--- conflicted
+++ resolved
@@ -25,13 +25,8 @@
     db_scale: bool = True
     target_height: int | None = None
     target_width: int | None = 1024
-<<<<<<< HEAD
-    normalize: bool = True
-    normalize_waveform:str = "instance_min_max"
-=======
     normalize_spectorgram: bool = True
     normalize_waveform: Literal['instance_normalization', 'instance_min_max'] | None  = None
->>>>>>> a1d0181e
 
 class BatchTransformer:
     """
@@ -170,7 +165,6 @@
         self.waveform_augmentations = waveform_augmentations
         self.spectrogram_augmentations = spectrogram_augmentations
         self.feature_extractor = feature_extractor
-<<<<<<< HEAD
 
         self.resizer = Resizer(
             use_spectrogram=self.preprocessing.use_spectrogram,
@@ -179,16 +173,19 @@
         self.event_decoding = decoding
         self.max_length = max_length
 
-        if self.mode == "train":
-            # waveform augmentations
-            wave_aug = []
-            for wave_aug_name in self.waveform_augmentations:
-                aug = self.waveform_augmentations.get(wave_aug_name)
-                wave_aug.append(aug)
-
-            self.wave_aug = torch_audiomentations.Compose(
-                transforms=wave_aug,
-                output_type="tensor")
+        # waveform augmentations
+        wave_aug = []
+        for wave_aug_name in waveform_augmentations:
+            aug = self.waveform_augmentations.get(wave_aug_name)
+            wave_aug.append(aug)
+
+        self.wave_aug = torch_audiomentations.Compose(
+            transforms=wave_aug,
+            output_type="tensor")
+        
+        # self.wave_aug_background = Compose(
+        #     transforms=[BackgroundNoise(p=0.5)]
+        # )
 
             # spectrogram augmentations
             spec_aug = []
@@ -202,37 +199,6 @@
         elif self.mode in ("valid", "test", "predict"):
             self.wave_aug = None
             self.spec_aug = None
-=======
-        self.event_decoder = decoding
-
-        # waveform augmentations
-        wave_aug = []
-        for wave_aug_name in waveform_augmentations:
-            aug = self.waveform_augmentations.get(wave_aug_name)
-            wave_aug.append(aug)
-
-        self.wave_aug = torch_audiomentations.Compose(
-            transforms=wave_aug,
-            output_type="tensor")
-        
-        # self.wave_aug_background = Compose(
-        #     transforms=[BackgroundNoise(p=0.5)]
-        # )
-
-        self.background_noise = BackgroundNoise(p=0.5)
-
-        # spectrogram augmentations
-        spec_aug = []
-        for spec_aug_name in self.spectrogram_augmentations:
-            aug = self.spectrogram_augmentations.get(spec_aug_name)
-            spec_aug.append(aug)
-        
-        self.spec_aug = torchvision.transforms.Compose(
-            transforms=spec_aug)
-        
-    def set_mode(self, mode):
-        self.mode = mode
->>>>>>> a1d0181e
 
     def _spectrogram_conversion(self, waveform):
         """
@@ -272,28 +238,6 @@
         2. Applies conversions to spectrogram and augmentations to spectrogram if task is vision
         3. Convert labels type to float32 if task is multilabel
         """
-<<<<<<< HEAD
-=======
-
-        if self.event_decoder is not None: 
-            batch = self.event_decoder(batch)
-
-        #----
-        # Feature extractor
-        #----
-
-        # audio collating and padding
-        waveform_batch = [audio["array"] for audio in batch["audio"]]
-
-        # extract/pad/truncate
-        waveform_batch = self.feature_extractor(
-            waveform_batch,
-            padding="max_length",
-            max_length=self.sampling_rate*5, #!TODO: how to determine 5s
-            truncation=True,
-            return_attention_mask=True
-        )
->>>>>>> a1d0181e
         
         waveform_batch = waveform_batch.unsqueeze(1)
         
@@ -326,14 +270,7 @@
 
         if self.model_type == "vision":
             # spectrogram conversion and augmentation 
-<<<<<<< HEAD
             audio_augmented = self._vision_augmentations(audio_augmented)
-=======
-            audio_augmented = self._vision_augmentations(audio_augmented) #!TODO: its conversion + augmentation
-            
-        if self.task == "multiclass":
-            labels = batch["labels"]
->>>>>>> a1d0181e
         
         return audio_augmented
     
@@ -424,18 +361,4 @@
         # batch_size x 1 x height x width
         if self.preprocessing.normalize_spectorgram:
             audio_augmented = (audio_augmented - (-4.268)) / (4.569 * 2)
-<<<<<<< HEAD
-        return audio_augmented
-=======
-        return audio_augmented
-
-    def __call__(self, batch, **kwargs):
-        if self.mode in ("test", "predict"):
-            self.wave_aug = None
-            self.spec_aug = None
-            self.background_noise = None
-
-        batch = self._transform_function(batch)
-
-        return batch
->>>>>>> a1d0181e
+        return audio_augmented