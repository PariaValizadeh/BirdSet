import numpy as np
import random

class XCEventMapping:
    """extracts all event_cluster into individual rows, should be used as mapping
     used on a hf dataset with batched=True (does not save the audio array, only filepath)

     with_noise_cluster: weather to include cluster that are marker as noise from event detection
            IF True: when all cluster are noise cluster, cluster will be deleted and audio will be included once
     biggest_cluster: use only samples from the biggest cluster, which might be the primary bird
     only_one: choose one of the events at random per audio"""
    def __init__(
            self, 
            biggest_cluster: bool = True, 
            event_limit: int = 5,
            no_call: bool = True):

        self.event_limit = event_limit
        self.biggest_cluster = biggest_cluster
        self.no_call = no_call

    def __call__(self, batch):
        # create new batch to fill: dict with name and then fill with list
        new_batch = {key: [] for key in batch.keys()} 
        new_batch["no_call_events"] = []
        new_batch["noise_events"] = [] 

        for b_idx in range(len(batch.get('filepath', []))):

            detected_events = np.array(batch["detected_events"][b_idx])
            detected_cluster = np.array(batch["event_cluster"][b_idx])
            no_call_events = self._no_call_detection(
                detected_events=detected_events, 
                file_length=batch["length"][b_idx]
            ) #!TODO LENGTH CAN BE 0???

            noise_events = detected_events[detected_cluster==-1].tolist()

            # noise cluster not a bird, just if only 1 noise cluster is available
            if not (len(detected_cluster) == 1 and detected_cluster[0] == -1) or len(detected_cluster) > 1:
                mask = detected_cluster != -1
                detected_events = detected_events[mask]
                detected_cluster = detected_cluster[mask]

            # check if an event was found 
            if len(detected_events) >= 1 and self.event_limit != 1:
                if self.biggest_cluster:
                    values, count = np.unique(detected_cluster, return_counts=True) # count clusters!
                    detected_events = detected_events[detected_cluster == values[count.argmax()]]# take the events that are most frequent as primary label: if same --> first one (0)
                    detected_cluster = detected_cluster[detected_cluster == values[count.argmax()]]
                    #batch["detected_events"][b_idx] = events[cluster == values[count.argmax()]].tolist()

                # sample # n events 
                n_detected_events = len(detected_events)

                if self.event_limit == 1: # move to decoding
                    #index = random.randint(0, n_detected_events-1)
                    detected_events = [detected_events.tolist()]
                    detected_cluster = [detected_cluster]

                elif self.event_limit == None:
                    detected_events = detected_events.tolist()
                    detected_cluster = detected_cluster.tolist()

                else:
                    if n_detected_events < self.event_limit:
                        detected_cluster = detected_cluster.tolist()
                        detected_events = detected_events.tolist()
                    else:
                        indices = random.sample(range(n_detected_events), self.event_limit)
                        detected_events = [detected_events[i].tolist() for i in indices]
                        detected_cluster = [detected_cluster[i].tolist() for i in indices]

                # add data for all detected events, but limit it to self.event_limit!
                for i in range(len(detected_events)):
                    for key in new_batch.keys():
                        if key == "audio":
                            new_batch[key].append(batch["filepath"][b_idx])
                        elif key == "detected_events":
                            new_batch[key].append(detected_events[i])
                        elif key == "event_cluster":
                            new_batch[key].append([(detected_cluster[i])])
                        elif key == "no_call_events":
                            new_batch[key].append(no_call_events)
                        elif key == "noise_events":
                            new_batch[key].append(noise_events)
                        else:
                            new_batch[key].append(batch[key][b_idx])
                        
            else:
                for key in new_batch.keys():
                    if key == "audio":
                        new_batch[key].append(batch["filepath"][b_idx])      
                        #double 5 seconds no_call vs new_batch!
                    # if no event cluster is found --> first 5 seconds of audio!
                    elif key == "detected_events": 
                        if len(batch[key][b_idx]):
                             ## 5 only if longer than 5!!
                            new_batch[key].append(batch[key][b_idx])
                        else:
                            new_batch[key].append([[0, 5]])
                    elif key == "no_call_events":
                        #start no_call @ 5 because we simulated the detected event! needs to be fixec
                        new_batch[key].append(no_call_events)
                    elif key == "noise_events":
                        new_batch[key].append(noise_events)    
                    elif key == "event_cluster":
                        new_batch[key].append(list(detected_cluster))    
                    else:
                        v = batch[key][b_idx]
                        new_batch[key].append(v if v != [] else None) # could also be empty for secondary?
            
            if self.no_call:
                if len(no_call_events) == 0:
                    no_call_event = []
                else:
                    index = random.randint(0, len(no_call_events)-1)
                    no_call_event = no_call_events[index]
                for key in new_batch.keys():
                    if key == "audio":
                        new_batch[key].append(batch["filepath"][b_idx])   
                    elif key == "detected_events": 
                        new_batch[key].append(no_call_event)
                        print("appending", no_call_event)
                    elif key == "no_call_events":
                        new_batch[key].append(no_call_events)
                    elif key == "noise_events":
                        new_batch[key].append(noise_events)
                    elif key == "event_cluster":
                        new_batch[key].append([])
                    elif key == "ebird_code_multilabel":
                        new_batch[key].append(0) # add no_call = 0
                    elif key == "ebird_code":
                        new_batch[key].append(0)
                    else:
                        v = batch[key][b_idx]
<<<<<<< HEAD
                        new_batch[key].append(v if v != [] else None) 

=======
                        new_batch[key].append(v if v != [] else None)
>>>>>>> 3a7f7e9a
        return new_batch
    
    def _no_call_detection(self, detected_events, file_length):
        no_event_periods = []
        last_end_time = 0

        for start, end in detected_events: 
            if last_end_time < start: 
                no_event_periods.append([last_end_time, start])
            last_end_time = end
        
        if last_end_time < file_length:
            no_event_periods.append([last_end_time, file_length])
        
        return no_event_periods

        

# class XCEventMapping:
#     def __init__(self, with_noise_cluster=False, biggest_cluster=False, only_one=False, event_limit=5):
#         self.event_limit = None
#         self.biggest_cluster = biggest_cluster
#         self.no_call = True

#     def __call__(self, batch):
#         new_batch = {key: [] for key in batch.keys()}
#         new_batch["no_call_events"] = []
#         new_batch["noise_events"] = []

#         for b_idx in range(len(batch.get('filepath', []))):
#             detected_events = np.array(batch["detected_events"][b_idx])
#             detected_cluster = np.array(batch["event_cluster"][b_idx])
#             no_call_events = self._no_call_detection(detected_events=detected_events, file_length=batch["length"][b_idx])
#             noise_events = detected_events[detected_cluster == -1].tolist()

#             if not (len(detected_cluster) == 1 and detected_cluster[0] == -1) or len(detected_cluster) > 1:
#                 mask = detected_cluster != -1
#                 detected_events = detected_events[mask]
#                 detected_cluster = detected_cluster[mask]

#             if len(detected_events) >= 1:
#                 if self.biggest_cluster:
#                     values, count = np.unique(detected_cluster, return_counts=True)
#                     detected_events = detected_events[detected_cluster == values[count.argmax()]]
#                     detected_cluster = detected_cluster[detected_cluster == values[count.argmax()]]

#                 n_detected_events = len(detected_events)

#                 if self.event_limit == 1:
#                     index = random.randint(0, n_detected_events - 1)
#                     detected_events = [detected_events[index].tolist()]
#                     detected_cluster = [detected_cluster[index]]

#                 elif self.event_limit is None:
#                     detected_events = detected_events.tolist()
#                     detected_cluster = detected_cluster.tolist()

#                 else:
#                     if n_detected_events < self.event_limit:
#                         detected_cluster = detected_cluster.tolist()
#                         detected_events = detected_events.tolist()
#                     else:
#                         indices = random.sample(range(n_detected_events), self.event_limit)
#                         detected_events = [detected_events[i].tolist() for i in indices]
#                         detected_cluster = [detected_cluster[i] for i in indices]

#                 for i in range(len(detected_events)):
#                     for key in new_batch.keys():
#                         if key == "audio":
#                             new_batch[key].append(batch["filepath"][b_idx])
#                         elif key == "detected_events":
#                             new_batch[key].append(detected_events[i])
#                         elif key == "event_cluster":
#                             new_batch[key].append([detected_cluster[i]])
#                         elif key == "no_call_events":
#                             new_batch[key].append(no_call_events)
#                         elif key == "noise_events":
#                             new_batch[key].append(noise_events)
#                         else:
#                             new_batch[key].append(batch[key][b_idx])

#             else:
#                 for key in new_batch.keys():
#                     if key == "audio":
#                         new_batch[key].append(batch["filepath"][b_idx])
#                     elif key == "detected_events":
#                         new_batch[key].append([0, 5])
#                     elif key == "no_call_events":
#                         no_call_events[0][0] = 5
#                         new_batch[key].append(no_call_events)
#                     elif key == "noise_events":
#                         new_batch[key].append(noise_events)
#                     elif key == "event_cluster":
#                         new_batch[key].append(list(detected_cluster))
#                     else:
#                         v = batch[key][b_idx]
#                         new_batch[key].append(v if v != [] else None)

#             if self.no_call:
#                 index = random.randint(0, len(no_call_events) - 1)
#                 no_call_event = no_call_events[index]
#                 if len(no_call_event) == 2:
#                     no_call_event = [no_call_event[0], min(no_call_event[0] + 5, no_call_event[1])]
#                 else:
#                     no_call_event = [0, 5]

#                 for key in new_batch.keys():
#                     if key == "audio":
#                         new_batch[key].append(batch["filepath"][b_idx])
#                     elif key in ["detected_events", "no_call_events", "noise_events"]:
#                         new_batch[key].append(no_call_event)
#                     elif key == "event_cluster":
#                         new_batch[key].append([])  # Append an empty list for consistency
#                     elif key in ["ebird_code_multilabel", "ebird_code"]:
#                         new_batch[key].append(0)  # Assuming 0 is the default value
#                     else:
#                         v = batch[key][b_idx]
#                         new_batch[key].append(v if isinstance(v, list) else [v])  # Wrap non-lists in a list

#         return new_batch

#     def _no_call_detection(self, detected_events, file_length):
#         no_event_periods = []
#         last_end_time = 0
#         for start, end in detected_events:
#             if last_end_time < start:
#                 no_event_periods.append([last_end_time, start])
#             last_end_time = end
#         if last_end_time < file_length:
#             no_event_periods.append([last_end_time, file_length])
#         return no_event_periods


<|MERGE_RESOLUTION|>--- conflicted
+++ resolved
@@ -134,12 +134,7 @@
                         new_batch[key].append(0)
                     else:
                         v = batch[key][b_idx]
-<<<<<<< HEAD
-                        new_batch[key].append(v if v != [] else None) 
-
-=======
                         new_batch[key].append(v if v != [] else None)
->>>>>>> 3a7f7e9a
         return new_batch
     
     def _no_call_detection(self, detected_events, file_length):
