--- conflicted
+++ resolved
@@ -186,11 +186,7 @@
         self.class_mask = None
 
         # TODO: reimplement this
-<<<<<<< HEAD
         if self.pretrain_info and self.pretrain_info.get("hf_pretrain_name"):
-=======
-        if self.pretrain_info and self.pretrain_info.get("hf_pretain_name"):
->>>>>>> e9ac1ba7
             print("Masking Logits")
             self.pretrain_dataset = self.pretrain_info["hf_pretrain_name"]
             self.hf_path = self.pretrain_info["hf_path"]
