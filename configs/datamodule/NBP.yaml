--- conflicted
+++ resolved
@@ -1,9 +1,5 @@
 #HSN nips4bplus
-<<<<<<< HEAD
 _target_: birdset.datamodule.birdset_datamodule.BirdSetDataModule
-=======
-_target_: src.datamodule.subset_datamodules.NBPDataModule
->>>>>>> f955c912
 
 defaults: 
   - _self_
@@ -13,12 +9,9 @@
 
 dataset:
   data_dir: ${paths.dataset_path}
-<<<<<<< HEAD
   dataset_name: NBP
   hf_path: DBD-research-group/BirdSet
   hf_name: NBP
-=======
->>>>>>> f955c912
   seed: ${seed}
   # feature_extractor:
   #   _target_: transformers.AutoFeatureExtractor.from_pretrained
