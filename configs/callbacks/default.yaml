--- conflicted
+++ resolved
@@ -1,10 +1,6 @@
 defaults:
   - _self_
-<<<<<<< HEAD
-  # - early_stopping.yaml
-=======
   #- early_stopping.yaml
->>>>>>> c3972bfe
   - learning_rate_monitor.yaml
   - time_tracking.yaml
   - model_summary.yaml
