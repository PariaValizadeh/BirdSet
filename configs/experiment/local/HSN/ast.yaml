# @package _global_
#package global is neccessary!
defaults:
  - override /datamodule: HSN.yaml
  - override /module: multilabel.yaml
  - override /module/network: ast.yaml
  - override /callbacks: default.yaml
  - override /trainer: single_gpu.yaml
  - override /datamodule/transforms: bird_default_multilabel.yaml
  - override /paths: default.yaml
  - override /hydra: default.yaml
  - override /datamodule/transforms/spectrogram_augmentations: none.yaml
  - override /datamodule/transforms/waveform_augmentations: none.yaml

tags: ["HSN", "ast", "multilabel"]
seed: 2
train: True
test: True

<<<<<<< HEAD
logger:
  wandb:
    tags: ${tags}
    group: "HSN_train_efficientnet"
    mode: disabled
=======
logger: 
  wandb: 
    mode: disabled

# logger:
#   wandb:
#     tags: ${tags}
#     group: "HSN_train_efficientnet"
#     mode: online
>>>>>>> e9ac1ba7
    #version: pretraineatxcm_2 #to resume train run # needs to be tested

module:
  optimizer:
    _target_: torch.optim.AdamW
    lr: 5e-4
    weight_decay: 5e-4
  loss:
  #  _target_: birdset.modules.losses.asymmetric_loss.AsymmetricLossMultiLabel
    _target_: torch.nn.BCEWithLogitsLoss 
  #_target_: birdset.modules.losses.focal_loss.MultiLabelFocalLoss
  network:
    torch_compile: False

trainer:
  min_epochs: 1
  max_epochs: 200

datamodule:
  dataset:
    val_split: 0.1
    class_weights_loss: null
    class_weights_sampler: null
    classlimit: 600
    eventlimit: 4
    subset: 1000

  loaders:
    train:
      batch_size: 16
      shuffle: True
      num_workers: 18
      drop_last: True
      pin_memory: True
    valid:
      batch_size: 16
      num_workers: 18
      shuffle: False
    test:
      batch_size: 16
      num_workers: 18
      shuffle: False

  mapper: 
    biggest_cluster: True
    no_call: False
  
callbacks:
  model_checkpoint:
    save_last: True
    every_n_epochs: 3
<|MERGE_RESOLUTION|>--- conflicted
+++ resolved
@@ -17,23 +17,11 @@
 train: True
 test: True
 
-<<<<<<< HEAD
 logger:
   wandb:
     tags: ${tags}
     group: "HSN_train_efficientnet"
     mode: disabled
-=======
-logger: 
-  wandb: 
-    mode: disabled
-
-# logger:
-#   wandb:
-#     tags: ${tags}
-#     group: "HSN_train_efficientnet"
-#     mode: online
->>>>>>> e9ac1ba7
     #version: pretraineatxcm_2 #to resume train run # needs to be tested
 
 module:
